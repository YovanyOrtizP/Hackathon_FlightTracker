--- conflicted
+++ resolved
@@ -217,16 +217,12 @@
     val mtu: Int,
     val services: List<BluetoothGattService> = emptyList(),
     val messageSent: Boolean = false,
-<<<<<<< HEAD
+    val messageReceived: String = "",
 ) {
     companion object {
         val None = DeviceConnectionState(null, -1, -1)
     }
 }
-=======
-    val messageReceived: String = "",
-)
->>>>>>> 53130e2a
 
 @SuppressLint("InlinedApi")
 @RequiresPermission(Manifest.permission.BLUETOOTH_CONNECT)
