/*
 * Copyright 2023 The Android Open Source Project
 *
 * Licensed under the Apache License, Version 2.0 (the "License");
 * you may not use this file except in compliance with the License.
 * You may obtain a copy of the License at
 *
 *     https://www.apache.org/licenses/LICENSE-2.0
 *
 * Unless required by applicable law or agreed to in writing, software
 * distributed under the License is distributed on an "AS IS" BASIS,
 * WITHOUT WARRANTIES OR CONDITIONS OF ANY KIND, either express or implied.
 * See the License for the specific language governing permissions and
 * limitations under the License.
 */

package com.example.platform.connectivity.bluetooth.ble

import android.Manifest
import android.annotation.SuppressLint
import android.bluetooth.BluetoothAdapter
import android.bluetooth.BluetoothDevice
import android.bluetooth.BluetoothGatt
import android.bluetooth.BluetoothGattCharacteristic
import android.bluetooth.BluetoothGattServer
import android.bluetooth.BluetoothGattServerCallback
import android.bluetooth.BluetoothGattService
import android.bluetooth.BluetoothManager
import android.bluetooth.BluetoothProfile
import android.bluetooth.le.AdvertiseCallback
import android.bluetooth.le.AdvertiseData
import android.bluetooth.le.AdvertiseSettings
import android.os.Build
import android.os.ParcelUuid
import androidx.compose.foundation.layout.Column
import androidx.compose.foundation.layout.fillMaxSize
import androidx.compose.foundation.layout.padding
import androidx.compose.foundation.rememberScrollState
import androidx.compose.foundation.verticalScroll
import androidx.compose.material3.Button
import androidx.compose.material3.Text
import androidx.compose.runtime.Composable
import androidx.compose.runtime.DisposableEffect
import androidx.compose.runtime.getValue
import androidx.compose.runtime.mutableStateOf
import androidx.compose.runtime.remember
import androidx.compose.runtime.rememberUpdatedState
import androidx.compose.runtime.setValue
import androidx.compose.ui.Modifier
import androidx.compose.ui.platform.LocalContext
import androidx.compose.ui.platform.LocalLifecycleOwner
import androidx.compose.ui.unit.dp
import androidx.core.content.getSystemService
import androidx.lifecycle.Lifecycle
import androidx.lifecycle.LifecycleEventObserver
import androidx.lifecycle.LifecycleOwner
import com.google.android.catalog.framework.annotations.Sample
import java.util.UUID


@Sample(
    name = "Create a GATT server",
    description = "Shows how to create a GATT server and communicate with the GATT client",
    documentation = "https://developer.android.com/reference/android/bluetooth/BluetoothGattServer",
    tags = ["bluetooth"],
)
@Composable
fun GATTServerSample() {
    // In addition to the Bluetooth permissions we also need the BLUETOOTH_ADVERTISE from Android 12
    val extraPermissions = if (Build.VERSION.SDK_INT >= Build.VERSION_CODES.S) {
        setOf(Manifest.permission.BLUETOOTH_ADVERTISE)
    } else {
        emptySet()
    }
    BluetoothSampleBox(extraPermissions = extraPermissions) { adapter ->
        if (adapter.isMultipleAdvertisementSupported) {
            GATTServerScreen(adapter)
        } else {
            Text(text = "Devices does not support multi-advertisement")
        }
    }
}

@SuppressLint("MissingPermission")
@Composable
internal fun GATTServerScreen(adapter: BluetoothAdapter) {
    var enableServer by remember {
        mutableStateOf(true)
    }
    // We will update the logs whenever something change in the server
    var logs by remember(enableServer) {
        mutableStateOf("Server enabled: $enableServer\n(${adapter.name} - ${adapter.address})")
    }
    // Keeps the instance of the created GATT server
    var server by remember(enableServer) {
        mutableStateOf<BluetoothGattServer?>(null)
    }

    if (enableServer) {
        // This effect will handle the creation of the server using the provided callbacks
        GATTServerEffect(
            serverCallback = object : BluetoothGattServerCallback() {

                override fun onConnectionStateChange(
                    device: BluetoothDevice,
                    status: Int,
                    newState: Int,
                ) {
                    logs += "\nConnection state change: ${newState.toConnectionStateString()}. New device: ${device.name} ${device.address}"
                    // You should keep a list of connected device to manage them
                }

                override fun onCharacteristicWriteRequest(
                    device: BluetoothDevice,
                    requestId: Int,
                    characteristic: BluetoothGattCharacteristic,
                    preparedWrite: Boolean,
                    responseNeeded: Boolean,
                    offset: Int,
                    value: ByteArray,
                ) {
                    logs += "\nCharacteristic Write request: $requestId\nData: ${String(value)} (offset $offset)"
                    // Here you should apply the write of the characteristic and notify connected
                    // devices that it changed

                    // If response is needed reply to the device that the write was successful
                    if (responseNeeded) {
                        server?.sendResponse(
                            device,
                            requestId,
                            BluetoothGatt.GATT_SUCCESS,
                            0,
                            null,
                        )
                    }
                }

                override fun onCharacteristicReadRequest(
                    device: BluetoothDevice?,
                    requestId: Int,
                    offset: Int,
                    characteristic: BluetoothGattCharacteristic?,
                ) {
                    super.onCharacteristicReadRequest(device, requestId, offset, characteristic)
                    logs += "\nCharacteristic Read request: $requestId (offset $offset)"
                    val data = logs.toByteArray()
                    val response = data.copyOfRange(offset, data.size)
                    server?.sendResponse(
                        device,
                        requestId,
                        BluetoothGatt.GATT_SUCCESS,
                        offset,
                        response,
                    )
                }

                override fun onMtuChanged(device: BluetoothDevice?, mtu: Int) {
                    logs += "\nMTU change request: $mtu"
                }
            },
            advertiseCallback = object : AdvertiseCallback() {
                override fun onStartSuccess(settingsInEffect: AdvertiseSettings?) {
                    logs += "\nStarted advertising"
                }

                override fun onStartFailure(errorCode: Int) {
                    logs += "\nFailed to start advertising: $errorCode"
                }
            },
            onServerOpened = {
                logs += "\nGATT server opened"
                server = it
            },
        )
    }

    Column(
        Modifier
            .fillMaxSize()
            .verticalScroll(rememberScrollState())
            .padding(16.dp),
    ) {
        Button(onClick = { enableServer = !enableServer }) {
            Text(text = if (enableServer) "Stop Server" else "Start Server")
        }
        Text(text = logs)
    }
}

// Random UUID for our service known between the client and server to allow communication
<<<<<<< HEAD
val SERVICE_UUID: UUID = UUID.fromString("00002222-0000-1000-8000-00805f9b34fb")
// Same as the service but for the characteristic
internal val CHARACTERISTIC_UUID = UUID.fromString("00001111-0000-1000-8000-00805f9b34fb")
=======
val SERVICE_UUID: UUID = UUID.fromString("CDB7950D-73F1-4D4D-8E47-C090502DBD63")

// Same as the service but for the characteristic
val CHARACTERISTIC_UUID: UUID = UUID.fromString("5aade5a7-14ea-43f7-a136-16cb92cddf35")
>>>>>>> 53130e2a

@SuppressLint("MissingPermission")
@Composable
private fun GATTServerEffect(
    lifecycleOwner: LifecycleOwner = LocalLifecycleOwner.current,
    serverCallback: BluetoothGattServerCallback,
    advertiseCallback: AdvertiseCallback,
    onServerOpened: (BluetoothGattServer) -> Unit,
) {
    val context = LocalContext.current
    val manager = context.getSystemService<BluetoothManager>()!!
    val bluetoothLeAdvertiser = manager.adapter.bluetoothLeAdvertiser
    val currentServerCallback by rememberUpdatedState(serverCallback)
    val currentAdvertiseCallback by rememberUpdatedState(advertiseCallback)
    val currentOnServerOpened by rememberUpdatedState(onServerOpened)

    // Create our service with a characteristic for our GATT server
    val service = remember {
        BluetoothGattService(SERVICE_UUID, BluetoothGattService.SERVICE_TYPE_PRIMARY).also {
            it.addCharacteristic(
                BluetoothGattCharacteristic(
                    CHARACTERISTIC_UUID,
                    BluetoothGattCharacteristic.PROPERTY_WRITE or BluetoothGattCharacteristic.PROPERTY_READ,
                    BluetoothGattCharacteristic.PERMISSION_WRITE or BluetoothGattCharacteristic.PERMISSION_READ,
                ),
            )
        }
    }

    // Keep track of the created server
    var gattServer by remember {
        mutableStateOf<BluetoothGattServer?>(null)
    }

    DisposableEffect(lifecycleOwner) {
        val observer = LifecycleEventObserver { _, event ->
            if (event == Lifecycle.Event.ON_START) {
                gattServer = manager.openGattServer(context, currentServerCallback).also {
                    it.addService(service)
                    currentOnServerOpened(it)
                }

                val settings = AdvertiseSettings.Builder()
                    .setAdvertiseMode(AdvertiseSettings.ADVERTISE_MODE_BALANCED)
                    .setTxPowerLevel(AdvertiseSettings.ADVERTISE_TX_POWER_MEDIUM)
                    .setConnectable(true)
                    .setTimeout(0)
                    .build()

                val data = AdvertiseData.Builder()
<<<<<<< HEAD
                    .setIncludeDeviceName(true)
=======
>>>>>>> 53130e2a
                    .addServiceUuid(ParcelUuid(SERVICE_UUID))
                    .build()

                bluetoothLeAdvertiser.startAdvertising(
                    settings,
                    data,
                    currentAdvertiseCallback,
                )
            } else if (event == Lifecycle.Event.ON_STOP) {
                bluetoothLeAdvertiser.stopAdvertising(advertiseCallback)
                gattServer?.close()
            }
        }

        // Add the observer to the lifecycle
        lifecycleOwner.lifecycle.addObserver(observer)

        // When the effect leaves the Composition, remove the observer and close the connection
        onDispose {
            lifecycleOwner.lifecycle.removeObserver(observer)
            bluetoothLeAdvertiser.stopAdvertising(advertiseCallback)
            gattServer?.close()
            manager.getConnectedDevices(BluetoothProfile.GATT_SERVER)?.forEach {
                gattServer?.cancelConnection(it)
            }
        }
    }
}<|MERGE_RESOLUTION|>--- conflicted
+++ resolved
@@ -188,16 +188,9 @@
 }
 
 // Random UUID for our service known between the client and server to allow communication
-<<<<<<< HEAD
 val SERVICE_UUID: UUID = UUID.fromString("00002222-0000-1000-8000-00805f9b34fb")
 // Same as the service but for the characteristic
-internal val CHARACTERISTIC_UUID = UUID.fromString("00001111-0000-1000-8000-00805f9b34fb")
-=======
-val SERVICE_UUID: UUID = UUID.fromString("CDB7950D-73F1-4D4D-8E47-C090502DBD63")
-
-// Same as the service but for the characteristic
-val CHARACTERISTIC_UUID: UUID = UUID.fromString("5aade5a7-14ea-43f7-a136-16cb92cddf35")
->>>>>>> 53130e2a
+val CHARACTERISTIC_UUID: UUID = UUID.fromString("00001111-0000-1000-8000-00805f9b34fb")
 
 @SuppressLint("MissingPermission")
 @Composable
@@ -248,10 +241,7 @@
                     .build()
 
                 val data = AdvertiseData.Builder()
-<<<<<<< HEAD
                     .setIncludeDeviceName(true)
-=======
->>>>>>> 53130e2a
                     .addServiceUuid(ParcelUuid(SERVICE_UUID))
                     .build()
 
