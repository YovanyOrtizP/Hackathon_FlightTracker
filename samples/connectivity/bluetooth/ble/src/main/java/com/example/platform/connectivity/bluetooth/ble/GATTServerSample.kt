--- conflicted
+++ resolved
@@ -135,8 +135,7 @@
                     }
                 }
 
-<<<<<<< HEAD
-            override fun onCharacteristicReadRequest(
+                override fun onCharacteristicReadRequest(
                 device: BluetoothDevice?,
                 requestId: Int,
                 offset: Int,
@@ -163,15 +162,6 @@
             override fun onStartSuccess(settingsInEffect: AdvertiseSettings?) {
                 logs += "\nStarted advertising"
             }
-=======
-                override fun onMtuChanged(device: BluetoothDevice?, mtu: Int) {
-                    logs += "\nMTU change request: $mtu"
-                }
-            },
-            advertiseCallback = object : AdvertiseCallback() {
-                override fun onStartSuccess(settingsInEffect: AdvertiseSettings?) {
-                    logs += "\nStarted advertising"
-                }
 
                 override fun onStartFailure(errorCode: Int) {
                     logs += "\nFailed to start advertising: $errorCode"
@@ -183,7 +173,6 @@
             },
         )
     }
->>>>>>> 06f6f300
 
     Column(
         Modifier
@@ -199,12 +188,7 @@
 }
 
 // Random UUID for our service known between the client and server to allow communication
-<<<<<<< HEAD
-internal val SERVICE_UUID = UUID.fromString("9f42ba3a-75ea-4ca1-92d0-aef57f0479e6")
-=======
 val SERVICE_UUID: UUID = UUID.fromString("CDB7950D-73F1-4D4D-8E47-C090502DBD63")
->>>>>>> 06f6f300
-
 // Same as the service but for the characteristic
 val CHARACTERISTIC_UUID: UUID = UUID.fromString("5aade5a7-14ea-43f7-a136-16cb92cddf35")
 
