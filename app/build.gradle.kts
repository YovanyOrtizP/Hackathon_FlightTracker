/*
 * Copyright 2022 The Android Open Source Project
 *
 * Licensed under the Apache License, Version 2.0 (the "License");
 * you may not use this file except in compliance with the License.
 * You may obtain a copy of the License at
 *
 *     https://www.apache.org/licenses/LICENSE-2.0
 *
 * Unless required by applicable law or agreed to in writing, software
 * distributed under the License is distributed on an "AS IS" BASIS,
 * WITHOUT WARRANTIES OR CONDITIONS OF ANY KIND, either express or implied.
 * See the License for the specific language governing permissions and
 * limitations under the License.
 */
@Suppress("DSL_SCOPE_VIOLATION")
plugins {
    alias(libs.plugins.android.application)
    alias(libs.plugins.kotlin.android)
    alias(libs.plugins.kotlin.kapt)
    alias(libs.plugins.hilt)
    id("com.example.platform.convention")
}

java {
    toolchain {
        languageVersion.set(JavaLanguageVersion.of(11))
    }
}

android {
    namespace = "com.example.platform.app"
<<<<<<< HEAD
    compileSdkPreview = "UpsideDownCake"
=======
    compileSdk = 34
>>>>>>> 8b5942db

    defaultConfig {
        applicationId = "com.example.platform.app"
        minSdk = 21
        targetSdk = 34
        versionCode = 1
        versionName = "1.0"

        testInstrumentationRunner = "com.example.platform.app.AppTestRunner"
        vectorDrawables {
            useSupportLibrary = true
        }
    }

    buildTypes {
        release {
            isMinifyEnabled = false
            proguardFiles(
                getDefaultProguardFile("proguard-android-optimize.txt"),
                "proguard-rules.pro"
            )
        }
    }

    compileOptions {
        sourceCompatibility = JavaVersion.VERSION_11
        targetCompatibility = JavaVersion.VERSION_11
    }

    buildFeatures {
        compose = true
    }
    composeOptions {
        kotlinCompilerExtensionVersion = libs.versions.composeCompiler.get()
    }
    packagingOptions {
        resources {
            excludes += "/META-INF/{AL2.0,LGPL2.1}"
        }
    }
}

dependencies {
    implementation(platform(libs.compose.bom))
    implementation(libs.casa.ui)
    implementation(libs.androidx.appcompat)

    implementation(libs.hilt.android)
    kapt(libs.hilt.compiler)

    implementation(libs.coil.base)
    implementation(libs.coil.video)

    // include all available samples.
    val samples: List<String> by project.extra
    samples.forEach {
        implementation(project(it))
    }

    // Testing
    kaptAndroidTest(libs.hilt.compiler)
    androidTestImplementation(platform(libs.compose.bom))
    androidTestImplementation(libs.androidx.navigation.testing)
    androidTestImplementation(libs.compose.ui.test.junit4)
    androidTestImplementation(libs.androidx.test.core)
    androidTestImplementation(libs.androidx.test.espresso.core)
    androidTestImplementation(libs.androidx.test.rules)
    androidTestImplementation(libs.androidx.test.runner)
    androidTestImplementation(libs.hilt.testing)
    androidTestImplementation(libs.junit4)
}

tasks.register("syncSamplesInfo", com.example.platform.plugin.SyncSamplesInfo::class.java) {
    projectDir.set(project.rootDir)
}
// Link the assemble task to the sync task.
// TODO: move syncSamplesInfo task here, as this can break isolated projects
afterEvaluate {
    tasks.findByName("assembleDebug")?.finalizedBy(tasks.findByName("syncSamplesInfo"))
}<|MERGE_RESOLUTION|>--- conflicted
+++ resolved
@@ -30,11 +30,7 @@
 
 android {
     namespace = "com.example.platform.app"
-<<<<<<< HEAD
-    compileSdkPreview = "UpsideDownCake"
-=======
     compileSdk = 34
->>>>>>> 8b5942db
 
     defaultConfig {
         applicationId = "com.example.platform.app"
