#
# Copyright 2022 Google LLC
#
# Licensed under the Apache License, Version 2.0 (the "License");
# you may not use this file except in compliance with the License.
# You may obtain a copy of the License at
#
#     https://www.apache.org/licenses/LICENSE-2.0
#
# Unless required by applicable law or agreed to in writing, software
# distributed under the License is distributed on an "AS IS" BASIS,
# WITHOUT WARRANTIES OR CONDITIONS OF ANY KIND, either express or implied.
# See the License for the specific language governing permissions and
# limitations under the License.
#
[versions]
accompanist = "0.28.0"
androidx-datastore = "1.0.0"
androidx-navigation = "2.6.0"
androidx-window = "1.1.0"
<<<<<<< HEAD
androidGradlePlugin = "8.0.2"
=======
agp = "8.1.0"
>>>>>>> 3fa8a71f
casa = "0.4.3"
coil = "2.3.0"
ksp = "1.8.21-1.0.11"
compose-bom = "2023.06.01"
composeCompiler = "1.4.7"
hilt = "2.44.2"
kotlin = "1.8.21"
kotlin-serialization = "1.5.1"
ktlint = "0.48.1"
coroutines = "1.7.1"
play-services-location = "21.0.1"
junit4 = "4.13.2"
androidxEspresso = "3.5.1"
androidxTestCore = "1.5.0"
androidxTestExtJunit = "1.1.5"
androidxTestExtTruth = "1.5.0"
androidxTestRules = "1.5.0"
androidxTestRunner = "1.5.2"
androidxUiAutomator = "2.2.0"
media3 = "1.0.2"

[libraries]

# Core dependencies
android-gradlePlugin = { module = "com.android.tools.build:gradle", version.ref = "agp" }

androidx-activity = "androidx.activity:activity:1.7.2"
androidx-core = "androidx.core:core-ktx:1.10.1"
androidx-appcompat = "androidx.appcompat:appcompat:1.6.1"
androidx-exifinterface = "androidx.exifinterface:exifinterface:1.3.6"
androidx-fragment = "androidx.fragment:fragment-ktx:1.6.0"
androidx-activity-compose = "androidx.activity:activity-compose:1.7.2"
androidx-navigation-fragment = { module = "androidx.navigation:navigation-fragment", version.ref = "androidx-navigation" }
androidx-navigation-compose = { module = "androidx.navigation:navigation-compose", version.ref = "androidx-navigation" }
androidx-navigation-testing = { module = "androidx.navigation:navigation-testing", version.ref = "androidx-navigation" }
androidx-lifecycle-viewmodel-compose = "androidx.lifecycle:lifecycle-viewmodel-compose:2.6.1"
androidx-viewpager2 = "androidx.viewpager2:viewpager2:1.0.0"

accompanist-permissions = { module = "com.google.accompanist:accompanist-permissions", version.ref = "accompanist" }

casa-base = { module = "com.google.android.catalog.framework:casa-base", version.ref = "casa" }
casa-processor = { module = "com.google.android.catalog.framework:casa-processor", version.ref = "casa" }
casa-ui = { module = "com.google.android.catalog.framework:casa-ui", version.ref = "casa" }

compose-bom = { module = "androidx.compose:compose-bom", version.ref = "compose-bom" }
compose-animation-animation = { module = "androidx.compose.animation:animation" }
compose-foundation-foundation = { module = "androidx.compose.foundation:foundation" }
compose-foundation-layout = { module = "androidx.compose.foundation:layout" }
compose-material3 = { module = "androidx.compose.material3:material3" }
compose-material-material = { module = "androidx.compose.material:material" }
compose-material-iconsext = { module = "androidx.compose.material:material-icons-extended" }
compose-runtime-runtime = { module = "androidx.compose.runtime:runtime" }
compose-runtime-livedata = { module = "androidx.compose.runtime:runtime-livedata" }
compose-ui-tooling = { module = "androidx.compose.ui:ui-tooling" }
compose-ui-tooling-preview = { module = "androidx.compose.ui:ui-tooling-preview" }
compose-ui-test-junit4 = { module = "androidx.compose.ui:ui-test-junit4" }
compose-ui-test-manifest = { module = "androidx.compose.ui:ui-test-manifest" }
compose-ui-ui = { module = "androidx.compose.ui:ui" }
compose-ui-util = { module = "androidx.compose.ui:util" }

coil-base = { module = "io.coil-kt:coil", version.ref = "coil" }
coil-compose = { module = "io.coil-kt:coil-compose", version.ref = "coil" }
coil-video = { module = "io.coil-kt:coil-video", version.ref = "coil" }

google-ksp-api = { module = "com.google.devtools.ksp:symbol-processing-api", version.ref = "ksp" }

hilt-android = { module = "com.google.dagger:hilt-android", version.ref = "hilt" }
hilt-compiler = { module = "com.google.dagger:hilt-android-compiler", version.ref = "hilt" }
hilt-testing = { group = "com.google.dagger", name = "hilt-android-testing", version.ref = "hilt" }

kotlin-reflect = { module = "org.jetbrains.kotlin:kotlin-reflect", version.ref = "kotlin" }
kotlin-coroutines-android = { module = "org.jetbrains.kotlinx:kotlinx-coroutines-android", version.ref = "coroutines" }
kotlin-coroutines-play = { module = "org.jetbrains.kotlinx:kotlinx-coroutines-play-services", version.ref = "coroutines" }
kotlin-coroutines-test = { module = "org.jetbrains.kotlinx:kotlinx-coroutines-test", version.ref = "coroutines" }
kotlin-serialization-json = { module = "org.jetbrains.kotlinx:kotlinx-serialization-json", version.ref = "kotlin-serialization" }
kotlin-gradlePlugin = { module = "org.jetbrains.kotlin:kotlin-gradle-plugin", version.ref = "kotlin" }

# Testing
androidx-test-core = { group = "androidx.test", name = "core-ktx", version.ref = "androidxTestCore" }
androidx-test-espresso-core = { group = "androidx.test.espresso", name = "espresso-core", version.ref = "androidxEspresso" }
androidx-test-ext-junit = { group = "androidx.test.ext", name = "junit-ktx", version.ref = "androidxTestExtJunit" }
androidx-test-ext-truth = { group = "androidx.test.ext", name = "truth", version.ref = "androidxTestExtTruth" }
androidx-test-rules = { group = "androidx.test", name = "rules", version.ref = "androidxTestRules" }
androidx-test-runner = { group = "androidx.test", name = "runner", version.ref = "androidxTestRunner" }
androidx-test-uiautomator = { group = "androidx.test.uiautomator", name = "uiautomator", version.ref = "androidxUiAutomator" }

junit4 = { group = "junit", name = "junit", version.ref = "junit4" }

# Sample specific dependencies
lottie = "com.airbnb.android:lottie:6.0.0"

rxjava2-android = 'io.reactivex.rxjava2:rxandroid:2.1.1'

play-services-location = { module = "com.google.android.gms:play-services-location", version.ref = "play-services-location" }


androidx-work-runtime-ktx = "androidx.work:work-runtime-ktx:2.8.1"
androidx-core-remoteviews = "androidx.core:core-remoteviews:1.0.0-beta03"
androidx-glance-appwidget = "androidx.glance:glance-appwidget:1.0.0-rc01"
androidx-glance-material3 = "androidx.glance:glance-material3:1.0.0-rc01"
androidx-startup = 'androidx.startup:startup-runtime:1.1.1'
androidx-window = { module = "androidx.window:window", version.ref = "androidx-window" }
androidx-window-java = { module = "androidx.window:window-java", version.ref = "androidx-window" }
androidx-window-rxjava2 = { module = "androidx.window:window-rxjava2", version.ref = "androidx-window" }
androidx-media = "androidx.media:media:1.6.0"
androidx-constraintlayout = "androidx.constraintlayout:constraintlayout:2.1.4"
androidx-datastore-preferences = { module = "androidx.datastore:datastore-preferences", version.ref = "androidx-datastore" }
androidx-draganddrop = "androidx.draganddrop:draganddrop:1.0.0"
androidx-dynamicanimation = "androidx.dynamicanimation:dynamicanimation-ktx:1.0.0-alpha03"
androidx-media3-exoplayer = { module = "androidx.media3:media3-exoplayer", version.ref = "media3" }
androidx-media3-ui = { module = "androidx.media3:media3-ui", version.ref = "media3" }

glide = "com.github.bumptech.glide:glide:4.15.1"

mdc = "com.google.android.material:material:1.9.0"

[plugins]
affectedmoduledetector = { id = "com.dropbox.affectedmoduledetector", version = "0.2.0" }
versionCatalogUpdate = { id = "nl.littlerobots.version-catalog-update", version = "0.7.0" }
benManesVersions = { id = "com.github.ben-manes.versions", version = "0.44.0" }
android-application = { id = "com.android.application", version.ref = "agp" }
android-library = { id = "com.android.library", version.ref = "agp" }
android-test = { id = "com.android.test", version.ref = "agp" }
hilt = { id = "com.google.dagger.hilt.android", version.ref = "hilt" }
kotlin-jvm = { id = "org.jetbrains.kotlin.jvm", version.ref = "kotlin" }
kotlin-android = { id = "org.jetbrains.kotlin.android", version.ref = "kotlin" }
kotlin-kapt = { id = "org.jetbrains.kotlin.kapt", version.ref = "kotlin" }
kotlin-serialization = { id = "org.jetbrains.kotlin.plugin.serialization", version.ref = "kotlin" }
ksp = { id = "com.google.devtools.ksp", version.ref = "ksp" }<|MERGE_RESOLUTION|>--- conflicted
+++ resolved
@@ -18,11 +18,7 @@
 androidx-datastore = "1.0.0"
 androidx-navigation = "2.6.0"
 androidx-window = "1.1.0"
-<<<<<<< HEAD
-androidGradlePlugin = "8.0.2"
-=======
 agp = "8.1.0"
->>>>>>> 3fa8a71f
 casa = "0.4.3"
 coil = "2.3.0"
 ksp = "1.8.21-1.0.11"
